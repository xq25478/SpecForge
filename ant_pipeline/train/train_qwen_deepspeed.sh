--- conflicted
+++ resolved
@@ -75,11 +75,7 @@
         $ROOT_DIR/scripts/train_eagle3_online_deepspeed.py \
         --target-model-path ${target_model_path} \
         --draft-model-config $ROOT_DIR/configs/qwen${model_tag}b-eagle3.json \
-<<<<<<< HEAD
         --train-data-path /mnt/modelops/train/eagle3/baseline_ultrachat_sft_train_only/data/ultrachat_sft_train.jsonl \
-=======
-        --train-data-path /mnt/modelops/online_data/ultrachat/ultrachat_200k_sft.json \
->>>>>>> ecd46124
         --output-dir $output_dir \
         --num-epochs 10 \
         --batch-size $bs \
@@ -94,6 +90,4 @@
     echo "Training completed successfully. Output saved to $output_dir"
 }
 
-main "$@" 
-
-echo 'end train'+main "$@"